################################ Viewer for 4D STEM data ####################################
#                                                                                           #
# Defines a class -- DataViewer -- creating a GUI for interacting with 4D STEM datasets.    #
#                                                                                           #
#                                                                                           #
# Relevant documentation for lower level code:                                              #
#                                                                                           #
# Qt is being run through PyQt5.  See http://pyqt.sourceforge.net/Docs/PyQt5/.              #
#                                                                                           #
# pyqtgraph facilitates fast-running scientific visualization.  See http://pyqtgraph.org/.  #
# pyqtgraph is being used for the final data displays.                                      #
#                                                                                           #
# ScopeFoundry is an open source package for control of laboratory experiments as well as   #
# some scientific data visualization.  See http://www.scopefoundry.org/.  This code uses    #
# a simplified version of ScopeFoundry's LoggedQuantity and LQCollection objects to serve   #
# as an interface connecting GUI entries, stored quantities, and updates to visualiation    #
# and analysis; see gui/utils.py.                                                           #
#                                                                                           #
#############################################################################################

from __future__ import division, print_function
from PyQt5 import QtCore, QtWidgets
import numpy as np
import sys, os
import pyqtgraph as pg
import gc

from .dialogs import ControlPanel, PreprocessingWidget, SaveWidget, EditMetadataWidget
from .utils import sibling_path, pg_point_roi, LQCollection
from ..file.io.read import read
from ..file.io.write import save_dataobject
from ..file.datastructure.datacube import DataCube

import IPython
if IPython.version_info[0] < 4:
    from IPython.qt.console.rich_ipython_widget import RichIPythonWidget as RichJupyterWidget
    from IPython.qt.inprocess import QtInProcessKernelManager
else:
    from qtconsole.rich_jupyter_widget import RichJupyterWidget
    from qtconsole.inprocess import QtInProcessKernelManager


class DataViewer(QtWidgets.QMainWindow):
    """
    The class is used by instantiating and then entering the main Qt loop with, e.g.:
        app = DataViewer(sys.argv)
        app.exec_()
    """
    def __init__(self, argv):
        """
        Initialize class, setting up windows and widgets.
        """
        # Define this as the QApplication object
        self.qtapp = QtWidgets.QApplication.instance()
        if not self.qtapp:
            self.qtapp = QtWidgets.QApplication(argv)
        QtWidgets.QMainWindow.__init__(self)
        self.this_dir, self.this_filename = os.path.split(__file__)


        QtWidgets.QMainWindow.__init__(self)
        self.this_dir, self.this_filename = os.path.split(__file__)

        QtWidgets.QMainWindow.__init__(self)
        self.this_dir, self.this_filename = os.path.split(__file__)

        # Make settings collection
        self.settings = LQCollection()

        self.main_window = QtWidgets.QWidget()
        self.main_window.setWindowTitle("py4DSTEM")

        # Set up sub-windows and arrange into primary py4DSTEM window
        self.setup_diffraction_space_widget()
        self.setup_real_space_widget()
        self.setup_control_widget()
        self.setup_console_widget()
        self.setup_main_window()

        # Set up temporary datacube
        self.datacube = DataCube(data=np.zeros((10,10,10,10)))

        # Set up initial views in real and diffraction space
        self.update_diffraction_space_view()
        self.update_virtual_detector_shape()
        self.update_virtual_detector_mode()
        self.update_real_space_view()
        self.diffraction_space_widget.ui.normDivideRadio.setChecked(True)
        self.diffraction_space_widget.normRadioChanged()


    ###############################################
    ############ Widget setup methods #############
    ###############################################

    def setup_control_widget(self):
        """
        Set up the control window for diffraction space.
        """
        #self.control_widget = load_qt_ui_file(sibling_path(__file__, "control_widget.ui"))
        self.control_widget = ControlPanel()
        self.control_widget.setWindowTitle("Control Panel")

        ############################ Controls ###############################
        # For each control:                                                 #
        #   -creates items in self.settings                                 #
        #   -connects UI changes to updates in self.settings                #
        #   -connects updates in self.settings items to function calls      #
        #   -connects button clicks to function calls                       #
        #####################################################################

        # Load
        self.settings.New('data_filename',dtype='file')
        self.settings.data_filename.connect_to_browse_widgets(self.control_widget.lineEdit_LoadFile, self.control_widget.pushButton_BrowseFiles)
        self.settings.data_filename.updated_value.connect(self.load_file)

        # Preprocess
        self.settings.New('R_Nx', dtype=int, initial=1)
        self.settings.New('R_Ny', dtype=int, initial=1)
        self.settings.New('bin_r', dtype=int, initial=1)
        self.settings.New('bin_q', dtype=int, initial=1)
        self.settings.New('crop_r_showROI', dtype=bool, initial=False)
        self.settings.New('crop_q_showROI', dtype=bool, initial=False)
        self.settings.New('isCropped_r', dtype=bool, initial=False)
        self.settings.New('isCropped_q', dtype=bool, initial=False)
        self.settings.New('crop_rx_min', dtype=int, initial=0)
        self.settings.New('crop_rx_max', dtype=int, initial=0)
        self.settings.New('crop_ry_min', dtype=int, initial=0)
        self.settings.New('crop_ry_max', dtype=int, initial=0)
        self.settings.New('crop_qx_min', dtype=int, initial=0)
        self.settings.New('crop_qx_max', dtype=int, initial=0)
        self.settings.New('crop_qy_min', dtype=int, initial=0)
        self.settings.New('crop_qy_max', dtype=int, initial=0)

        self.settings.R_Nx.connect_bidir_to_widget(self.control_widget.spinBox_Nx)
        self.settings.R_Ny.connect_bidir_to_widget(self.control_widget.spinBox_Ny)
        self.settings.bin_r.connect_bidir_to_widget(self.control_widget.spinBox_Bin_Real)
        self.settings.bin_q.connect_bidir_to_widget(self.control_widget.spinBox_Bin_Diffraction)
        self.settings.crop_r_showROI.connect_bidir_to_widget(self.control_widget.checkBox_Crop_Real)
        self.settings.crop_q_showROI.connect_bidir_to_widget(self.control_widget.checkBox_Crop_Diffraction)

        self.settings.R_Nx.updated_value.connect(self.update_scan_shape_Nx)
        self.settings.R_Ny.updated_value.connect(self.update_scan_shape_Ny)
        self.settings.crop_r_showROI.updated_value.connect(self.toggleCropROI_real)
        self.settings.crop_q_showROI.updated_value.connect(self.toggleCropROI_diffraction)

        self.control_widget.pushButton_CropData.clicked.connect(self.crop_data)
        self.control_widget.pushButton_BinData.clicked.connect(self.bin_data)
        self.control_widget.pushButton_EditFileMetadata.clicked.connect(self.edit_file_metadata)
        self.control_widget.pushButton_EditDirectoryMetadata.clicked.connect(self.edit_directory_metadata)
        self.control_widget.pushButton_SaveFile.clicked.connect(self.save_file)
        self.control_widget.pushButton_SaveDirectory.clicked.connect(self.save_directory)

        # Virtual detectors
        self.settings.New('virtual_detector_shape', dtype=int, initial=0)
        self.settings.New('virtual_detector_mode', dtype=int, initial=0)

        self.settings.virtual_detector_shape.connect_bidir_to_widget(self.control_widget.buttonGroup_DetectorShape)
        self.settings.virtual_detector_mode.connect_bidir_to_widget(self.control_widget.buttonGroup_DetectorMode)

        self.settings.virtual_detector_shape.updated_value.connect(self.update_virtual_detector_shape)
        self.settings.virtual_detector_mode.updated_value.connect(self.update_virtual_detector_mode)

        return self.control_widget

    def setup_diffraction_space_widget(self):
        """
        Set up the diffraction space window.
        """
        # Create pyqtgraph ImageView object
        self.diffraction_space_widget = pg.ImageView()
        self.diffraction_space_widget.setImage(np.zeros((512,512)))

        # Create virtual detector ROI selector
        self.virtual_detector_roi = pg.RectROI([256, 256], [50,50], pen=(3,9))
        self.diffraction_space_widget.getView().addItem(self.virtual_detector_roi)
        self.virtual_detector_roi.sigRegionChangeFinished.connect(self.update_real_space_view)

        # Name and return
        self.diffraction_space_widget.setWindowTitle('Diffraction Space')
        return self.diffraction_space_widget

    def setup_real_space_widget(self):
        """
        Set up the real space window.
        """
        # Create pyqtgraph ImageView object
        self.real_space_widget = pg.ImageView()
        self.real_space_widget.setImage(np.zeros((512,512)))

        # Add point selector connected to displayed diffraction pattern
        self.real_space_point_selector = pg_point_roi(self.real_space_widget.getView())
        self.real_space_point_selector.sigRegionChanged.connect(self.update_diffraction_space_view)

        # Name and return
        self.real_space_widget.setWindowTitle('Real Space')
        return self.real_space_widget

    def setup_console_widget(self):
        self.kernel_manager = QtInProcessKernelManager()
        self.kernel_manager.start_kernel()
        self.kernel = self.kernel_manager.kernel
        self.kernel.gui = 'qt4'
        self.kernel.shell.push({'np': np, 'app': self})
        self.kernel_client = self.kernel_manager.client()
        self.kernel_client.start_channels()

        self.console_widget = RichJupyterWidget()
        self.console_widget.setWindowTitle("py4DSTEM IPython Console")
        self.console_widget.kernel_manager = self.kernel_manager
        self.console_widget.kernel_client = self.kernel_client

        return self.console_widget


    def setup_main_window(self):
        """
        Setup main window, arranging sub-windows inside
        """

        layout_data = QtWidgets.QHBoxLayout()
        layout_data.addWidget(self.diffraction_space_widget,1)
        layout_data.addWidget(self.real_space_widget,1)

        layout_data_and_control = QtWidgets.QHBoxLayout()
        layout_data_and_control.addWidget(self.control_widget,0)
        layout_data_and_control.addLayout(layout_data,1)
        layout_data_and_control.setSpacing(0)
        layout_data_and_control.setContentsMargins(0,0,0,0)

        self.main_window.setLayout(layout_data_and_control)

        self.main_window.setGeometry(0,0,3600,1600)
        self.console_widget.setGeometry(0,1800,1600,250)
        self.main_window.show()
        self.main_window.raise_()
        self.console_widget.show()
        self.console_widget.raise_()
        return self.main_window

    ##################################################################
    ############## Methods connecting to user inputs #################
    ##################################################################

    ##################################################################
    # In general, these methods collect any relevant user inputs,    #
    # then pass them to functions defined elsewhere, often in e.g.   #
    # the process directory.                                         #
    # Additional functionality here should be avoided, to ensure     #
    # consistent output between processing run through the GUI       #
    # or from the command line.                                      #
    ##################################################################

    ################ Load ################
    def couldnt_find_file(self,fname):
        msg = QtWidgets.QMessageBox()
        msg.setText("Couldn't find filepath {0}".format(fname))
        msg.setStandardButtons(QtWidgets.QMessageBox.Ok)
        msg.exec_()

    def load_file(self):
        """
        Loads a file by creating and storing a DataCube object.
        """
        fname = self.settings.data_filename.val

        #Check that file exists
        if not os.path.exists(fname):
            self.couldnt_find_file(fname)
            return

        print("Loading file",fname)

        # Instantiate DataCube object
        self.datacube = None
        gc.collect()
        self.datacube = read(fname)

        # Update scan shape information
        self.settings.R_Nx.update_value(self.datacube.R_Nx)
        self.settings.R_Ny.update_value(self.datacube.R_Ny)

        # Update data views
        self.update_diffraction_space_view()
        self.update_virtual_detector_shape()
        self.update_virtual_detector_mode()
        self.update_real_space_view()

        # Normalize diffraction space view
        self.diffraction_space_widget.ui.normDivideRadio.setChecked(True)
        self.diffraction_space_widget.normRadioChanged()

        # Set scan size maxima
        self.control_widget.spinBox_Nx.setMaximum(self.datacube.R_N)
        self.control_widget.spinBox_Ny.setMaximum(self.datacube.R_N)

        return

    ############## Preprocess ##############

    ### Scan Shape ###

    def update_scan_shape_Nx(self):
        R_Nx = self.settings.R_Nx.val
        self.settings.R_Ny.update_value(int(self.datacube.R_N/R_Nx))
        R_Ny = self.settings.R_Ny.val

        self.datacube.set_scan_shape(R_Nx, R_Ny)
        self.update_real_space_view()

    def update_scan_shape_Ny(self):
        R_Ny = self.settings.R_Ny.val
        self.settings.R_Nx.update_value(int(self.datacube.R_N/R_Ny))
        R_Nx = self.settings.R_Nx.val

        self.datacube.set_scan_shape(R_Nx, R_Ny)
        self.update_real_space_view()

    ### Crop ###

    def toggleCropROI_real(self, show=True):
        """
        If show=True, makes an RIO.  If False, removes the ROI.
        """
        if show:
            self.crop_roi_real = pg.RectROI([0,0], [self.datacube.R_Nx, self.datacube.R_Ny], pen=(3,9), removable=True, translateSnap=True, scaleSnap=True)
            self.crop_roi_real.setPen(color='r')
            self.real_space_widget.getView().addItem(self.crop_roi_real)
        else:
            if hasattr(self,'crop_roi_real'):
                self.real_space_widget.getView().removeItem(self.crop_roi_real)
                self.crop_roi_real = None
            else:
                pass

    def toggleCropROI_diffraction(self, show=True):
        """
        If show=True, makes an RIO.  If False, removes the ROI.
        """
        if show:
            self.crop_roi_diffraction = pg.RectROI([0,0], [self.datacube.Q_Nx,self.datacube.Q_Ny], pen=(3,9), removable=True, translateSnap=True, scaleSnap=True)
            self.crop_roi_diffraction.setPen(color='r')
            self.diffraction_space_widget.getView().addItem(self.crop_roi_diffraction)
        else:
            if hasattr(self,'crop_roi_diffraction'):
                self.diffraction_space_widget.getView().removeItem(self.crop_roi_diffraction)
                self.crop_roi_diffraction = None
            else:
                pass

    def crop_data(self):

        # Diffraction space
        if self.control_widget.checkBox_Crop_Diffraction.isChecked():
            # Get crop limits from ROI
            slices_q, transforms_q = self.crop_roi_diffraction.getArraySlice(self.datacube.data[0,0,:,:], self.diffraction_space_widget.getImageItem())
            slice_qx,slice_qy = slices_q
            crop_Qx_min, crop_Qx_max = slice_qx.start, slice_qx.stop-1
            crop_Qy_min, crop_Qy_max = slice_qy.start, slice_qy.stop-1
            crop_Qx_min, crop_Qx_max = max(0,crop_Qx_min), min(self.datacube.Q_Nx,crop_Qx_max)
            crop_Qy_min, crop_Qy_max = max(0,crop_Qy_min), min(self.datacube.Q_Ny,crop_Qy_max)
            # Move ROI selector
            x0,y0 = self.virtual_detector_roi.x(), self.virtual_detector_roi.y()
            x0_len,y0_len = self.virtual_detector_roi.size()
            xf = int(x0*(crop_Qx_max-crop_Qx_min)/self.datacube.Q_Nx)
            yf = int(y0*(crop_Qy_max-crop_Qy_min)/self.datacube.Q_Ny)
            xf_len = int(x0_len*(crop_Qx_max-crop_Qx_min)/self.datacube.Q_Nx)
            yf_len = int(y0_len*(crop_Qy_max-crop_Qy_min)/self.datacube.Q_Ny)
            self.virtual_detector_roi.setPos((xf,yf))
            self.virtual_detector_roi.setSize((xf_len,yf_len))
            # Crop data
            self.datacube.crop_data_diffraction(crop_Qx_min,crop_Qx_max,crop_Qy_min,crop_Qy_max)
            # Update settings
            self.settings.crop_qx_min.update_value(crop_Qx_min)
            self.settings.crop_qx_max.update_value(crop_Qx_max)
            self.settings.crop_qy_min.update_value(crop_Qy_min)
            self.settings.crop_qy_max.update_value(crop_Qy_max)
            self.settings.isCropped_q.update_value(True)
            # Uncheck crop checkbox and remove ROI
            self.control_widget.checkBox_Crop_Diffraction.setChecked(False)
            # Update display
            self.update_diffraction_space_view()
        else:
            self.settings.isCropped_q.update_value(False)

        # Real space
        if self.control_widget.checkBox_Crop_Real.isChecked():
            # Get crop limits from ROI
            slices_r, transforms_r = self.crop_roi_real.getArraySlice(self.datacube.data[:,:,0,0], self.real_space_widget.getImageItem())
            slice_rx,slice_ry = slices_r
            crop_Rx_min, crop_Rx_max = slice_rx.start, slice_rx.stop-1
            crop_Ry_min, crop_Ry_max = slice_ry.start, slice_ry.stop-1
            crop_Rx_min, crop_Rx_max = max(0,crop_Rx_min), min(self.datacube.R_Nx,crop_Rx_max)
            crop_Ry_min, crop_Ry_max = max(0,crop_Ry_min), min(self.datacube.R_Ny,crop_Ry_max)
            # Move point selector
            x0,y0 = self.real_space_point_selector.x(),self.real_space_point_selector.y()
            xf = int(x0*(crop_Rx_max-crop_Rx_min)/self.datacube.R_Nx)
            yf = int(y0*(crop_Ry_max-crop_Ry_min)/self.datacube.R_Ny)
            self.real_space_point_selector.setPos((xf,yf))
            # Crop data
            self.datacube.crop_data_real(crop_Rx_min,crop_Rx_max,crop_Ry_min,crop_Ry_max)
            # Update settings
            self.settings.crop_rx_min.update_value(crop_Rx_min)
            self.settings.crop_rx_max.update_value(crop_Rx_max)
            self.settings.crop_ry_min.update_value(crop_Ry_min)
            self.settings.crop_ry_max.update_value(crop_Ry_max)
            self.settings.isCropped_r.update_value(True)
            self.settings.R_Nx.update_value(self.datacube.R_Nx,send_signal=False)
            self.settings.R_Ny.update_value(self.datacube.R_Ny,send_signal=False)
            # Uncheck crop checkbox and remove ROI
            self.control_widget.checkBox_Crop_Real.setChecked(False)
            # Update display
            self.update_real_space_view()
        else:
            self.settings.isCropped_r.update_value(False)

    ### Bin ###

    def bin_data(self):
        # Get bin factors from GUI
        bin_factor_Q = self.settings.bin_q.val
        bin_factor_R = self.settings.bin_r.val
        if bin_factor_Q>1:
            # Move ROI selector
            x0,y0 = self.virtual_detector_roi.x(), self.virtual_detector_roi.y()
            x0_len,y0_len = self.virtual_detector_roi.size()
            xf = int(x0/bin_factor_Q)
            yf = int(y0/bin_factor_Q)
            xf_len = int(x0_len/bin_factor_Q)
            yf_len = int(y0_len/bin_factor_Q)
            self.virtual_detector_roi.setPos((xf,yf))
            self.virtual_detector_roi.setSize((xf_len,yf_len))
            # Bin data
            self.datacube.bin_data_diffraction(bin_factor_Q)
            # Update display
            self.update_diffraction_space_view()
        if bin_factor_R>1:
            # Move point selector
            x0,y0 = self.real_space_point_selector.x(),self.real_space_point_selector.y()
            xf = int(x0/bin_factor_R)
            yf = int(y0/bin_factor_R)
            self.real_space_point_selector.setPos((xf,yf))
            # Bin data
            self.datacube.bin_data_real(bin_factor_R)
            # Update settings
            self.settings.R_Nx.update_value(self.datacube.R_Nx,send_signal=False)
            self.settings.R_Ny.update_value(self.datacube.R_Ny,send_signal=False)
            # Update display
            self.update_real_space_view()
        # Set bin factors back to 1
        self.settings.bin_q.update_value(1)
        self.settings.bin_r.update_value(1)



    ### Metadata ###

    def edit_file_metadata(self):
        """
        Creates a popup dialog with tabs for different metadata groups, and fields in each
        group with current, editable metadata values.
        """
        # Make widget
        self.EditMetadataWidget = EditMetadataWidget(self.datacube)
        self.EditMetadataWidget.setWindowTitle("Metadata Editor")
        self.EditMetadataWidget.show()
        self.EditMetadataWidget.raise_()

        # Cancel or save
        self.EditMetadataWidget.pushButton_Cancel.clicked.connect(self.cancel_editMetadata)
        self.EditMetadataWidget.pushButton_Save.clicked.connect(self.save_editMetadata)

    def cancel_editMetadata(self):
        self.EditMetadataWidget.close()

    def save_editMetadata(self):
        print("Updating metadata...")
        for i in range(self.EditMetadataWidget.tabs.count()):
            tab = self.EditMetadataWidget.tabs.widget(i)
            # Get appropriate metadata dict
            tabname = self.EditMetadataWidget.tabs.tabText(i)
            metadata_dict_name = [name for name in self.datacube.metadata.__dict__.keys() if tabname[1:] in name][0]
            metadata_dict = getattr(self.datacube.metadata, metadata_dict_name)
            for row in tab.layout().children():
                key=row.itemAt(0).widget().text()
                try:
                    value=row.itemAt(1).widget().text()
                except AttributeError:
                    # Catches alternate widget (QPlainTextEdit) in comments tab
                    value=row.itemAt(1).widget().toPlainText()
                try:
                    value=float(value)
                except ValueError:
                    pass
                metadata_dict[key]=value
        self.EditMetadataWidget.close()
        print("Done.")

    def edit_directory_metadata(self):
        print('edit directory metadata pressed')
        pass

    ### Save ###

    def save_file(self):
        """
        Saving files to the .h5 format.
        This method:
            1) opens a separate dialog
            2) puts a name in the "Save as:" field according to the original filename and any
               preprocessing that's been done
            2) Exits with or without saving when 'Save' or 'Cancel' buttons are pressed.
        """
        # Make widget
        save_path = os.path.splitext(self.settings.data_filename.val)[0]+'.h5'
        self.save_widget = SaveWidget(save_path)
        self.save_widget.setWindowTitle("Save as...")
        self.save_widget.show()
        self.save_widget.raise_()

        # Cancel or save
        self.save_widget.pushButton_Cancel.clicked.connect(self.cancel_saveas)
        self.save_widget.pushButton_Execute.clicked.connect(self.execute_saveas)

    def cancel_saveas(self):
        self.save_widget.close()

    def execute_saveas(self):
        f = self.save_widget.lineEdit_SavePath.text()
        print("Saving file to {}".format(f))
        save_dataobject(self.datacube,f)
        self.save_widget.close()

    def save_directory(self):
        print('save directory metadata pressed')
        pass

    ################# Virtual Detectors #################

    def update_virtual_detector_shape(self):
        """
        Virtual detector shapes are mapped to integers, following the IDs assigned to the
        radio buttons in VirtualDetectorWidget in dialogs.py.  They are as follows:
            1: Rectangular
            2: Circular
            3: Annular
        """
        detector_shape = self.settings.virtual_detector_shape.val
        x,y = self.diffraction_space_view.shape
        x0,y0 = x/2, y/2
        xr,yr = x/10,y/10

        # Remove existing detector
        if hasattr(self,'virtual_detector_roi'):
            self.diffraction_space_widget.view.scene().removeItem(self.virtual_detector_roi)
        if hasattr(self,'virtual_detector_roi_inner'):
            self.diffraction_space_widget.view.scene().removeItem(self.virtual_detector_roi_inner)
        if hasattr(self,'virtual_detector_roi_outer'):
            self.diffraction_space_widget.view.scene().removeItem(self.virtual_detector_roi_outer)

        # Rectangular detector
        if detector_shape==0:
            self.virtual_detector_roi = pg.RectROI([int(x0-xr/2),int(y0-yr/2)], [int(xr),int(yr)], pen=(3,9))
            self.diffraction_space_widget.getView().addItem(self.virtual_detector_roi)
            self.virtual_detector_roi.sigRegionChangeFinished.connect(self.update_real_space_view)

        # Circular detector
        elif detector_shape==1:
            self.virtual_detector_roi = pg.CircleROI([int(x0-xr/2),int(y0-yr/2)], [int(xr),int(yr)], pen=(3,9))
            self.diffraction_space_widget.getView().addItem(self.virtual_detector_roi)
            self.virtual_detector_roi.sigRegionChangeFinished.connect(self.update_real_space_view)

        # Annular dector
        elif detector_shape==2:
            # Make outer detector
            self.virtual_detector_roi_outer = pg.CircleROI([int(x0-xr),int(y0-yr)], [int(2*xr),int(2*yr)], pen=(3,9))
            self.diffraction_space_widget.getView().addItem(self.virtual_detector_roi_outer)

            # Make inner detector
            self.virtual_detector_roi_inner = pg.CircleROI([int(x0-xr/2),int(y0-yr/2)], [int(xr),int(yr)], pen=(4,9), movable=False)
            self.diffraction_space_widget.getView().addItem(self.virtual_detector_roi_inner)

            # Connect size/position of inner and outer detectors
            self.virtual_detector_roi_outer.sigRegionChangeFinished.connect(self.update_annulus_pos)
            self.virtual_detector_roi_outer.sigRegionChangeFinished.connect(self.update_annulus_radii)
            self.virtual_detector_roi_inner.sigRegionChangeFinished.connect(self.update_annulus_radii)

            # Connect to real space view update function
            self.virtual_detector_roi_outer.sigRegionChangeFinished.connect(self.update_real_space_view)
            self.virtual_detector_roi_inner.sigRegionChangeFinished.connect(self.update_real_space_view)

        else:
            raise ValueError("Unknown detector shape value {}.  Must be 0, 1, or 2.".format(detector_shape))

        self.update_virtual_detector_mode()
        self.update_real_space_view()

    def update_annulus_pos(self):
        """
        Function to keep inner and outer rings of annulus aligned.
        """
        R_outer = self.virtual_detector_roi_outer.size().x()/2
        R_inner = self.virtual_detector_roi_inner.size().x()/2
        # Only outer annulus is draggable; when it moves, update position of inner annulus
        x0 = self.virtual_detector_roi_outer.pos().x() + R_outer
        y0 = self.virtual_detector_roi_outer.pos().y() + R_outer
        self.virtual_detector_roi_inner.setPos(x0-R_inner, y0-R_inner)

    def update_annulus_radii(self):
        R_outer = self.virtual_detector_roi_outer.size().x()/2
        R_inner = self.virtual_detector_roi_inner.size().x()/2
        if R_outer < R_inner:
            x0 = self.virtual_detector_roi_outer.pos().x() + R_outer
            y0 = self.virtual_detector_roi_outer.pos().y() + R_outer
            self.virtual_detector_roi_outer.setSize(2*R_inner+6)
            self.virtual_detector_roi_outer.setPos(x0-R_inner-3,y0-R_inner-3)

    def update_virtual_detector_mode(self):
        """
        Virtual detector modes are mapped to integers, following the IDs assigned to the
        radio buttons in VirtualDetectorWidget in dialogs.py.  They are as follows:
            0: Integrate
            1: Difference, X
            2: Difference, Y
            3: CoM, Y
            4: CoM, X
        """
        detector_mode = self.settings.virtual_detector_mode.val
        detector_shape = self.settings.virtual_detector_shape.val

        # Integrating detector
        if detector_mode==0:
            if detector_shape==0:
                self.get_virtual_image = self.datacube.get_virtual_image_rect_integrate
            elif detector_shape==1:
                self.get_virtual_image = self.datacube.get_virtual_image_circ_integrate
            elif detector_shape==2:
                self.get_virtual_image = self.datacube.get_virtual_image_annular_integrate
            else:
                raise ValueError("Unknown detector shape value {}".format(detector_shape))

        # Difference detector
        elif detector_mode==1:
            if detector_shape==0:
                self.get_virtual_image = self.datacube.get_virtual_image_rect_diffX
            elif detector_shape==1:
                self.get_virtual_image = self.datacube.get_virtual_image_circ_diffX
            elif detector_shape==2:
                self.get_virtual_image = self.datacube.get_virtual_image_annular_diffX
            else:
                raise ValueError("Unknown detector shape value {}".format(detector_shape))
        elif detector_mode==2:
            if detector_shape==0:
                self.get_virtual_image = self.datacube.get_virtual_image_rect_diffY
            elif detector_shape==1:
                self.get_virtual_image = self.datacube.get_virtual_image_circ_diffY
            elif detector_shape==2:
                self.get_virtual_image = self.datacube.get_virtual_image_annular_diffY
            else:
                raise ValueError("Unknown detector shape value {}".format(detector_shape))

        # CoM detector
        elif detector_mode==3:
            if detector_shape==0:
                self.get_virtual_image = self.datacube.get_virtual_image_rect_CoMX
            elif detector_shape==1:
                self.get_virtual_image = self.datacube.get_virtual_image_circ_CoMX
            elif detector_shape==2:
                self.get_virtual_image = self.datacube.get_virtual_image_annular_CoMX
            else:
                raise ValueError("Unknown detector shape value {}".format(detector_shape))
        elif detector_mode==4:
            if detector_shape==0:
                self.get_virtual_image = self.datacube.get_virtual_image_rect_CoMY
            elif detector_shape==1:
                self.get_virtual_image = self.datacube.get_virtual_image_circ_CoMY
            elif detector_shape==2:
                self.get_virtual_image = self.datacube.get_virtual_image_annular_CoMY
            else:
                raise ValueError("Unknown detector shape value {}".format(detector_shape))

        else:
            raise ValueError("Unknown detector mode value {}".format(detector_mode))

        self.update_real_space_view()

    ################## Get virtual images ##################

    def update_diffraction_space_view(self):
        roi_state = self.real_space_point_selector.saveState()
        x0,y0 = roi_state['pos']
        xc,yc = int(x0+1),int(y0+1)

        # Set the diffraction space image
        new_diffraction_space_view, success = self.datacube.get_diffraction_space_view(xc,yc)
        if success:
            self.diffraction_space_view = new_diffraction_space_view
<<<<<<< HEAD
            self.diffraction_space_widget.setImage(self.diffraction_space_view,autoLevels=False,autoRange=False)
=======
            self.diffraction_space_widget.setImage(self.diffraction_space_view,
                                                   autoLevels=False,autoRange=False)
>>>>>>> 5fd4cc38
        else:
            pass
        return

    def update_real_space_view(self):
        detector_shape = self.settings.virtual_detector_shape.val

        # Rectangular detector
        if detector_shape == 0:
            # Get slices corresponding to ROI
            slices, transforms = self.virtual_detector_roi.getArraySlice(self.datacube.data[0,0,:,:], self.diffraction_space_widget.getImageItem())
            slice_x,slice_y = slices

            # Get the virtual image and set the real space view
            new_real_space_view, success = self.get_virtual_image(slice_x,slice_y)
            if success:
                self.real_space_view = new_real_space_view
                self.real_space_widget.setImage(self.real_space_view,autoLevels=True)
            else:
                pass

        # Circular detector
        elif detector_shape == 1:
            # Get slices corresponding to ROI
            slices, transforms = self.virtual_detector_roi.getArraySlice(self.datacube.data[0,0,:,:], self.diffraction_space_widget.getImageItem())
            slice_x,slice_y = slices

            # Get the virtual image and set the real space view
            new_real_space_view, success = self.get_virtual_image(slice_x,slice_y)
            if success:
                self.real_space_view = new_real_space_view
                self.real_space_widget.setImage(self.real_space_view,autoLevels=True)
            else:
                pass

        # Annular detector
        elif detector_shape == 2:
            # Get slices corresponding to ROI
            slices, transforms = self.virtual_detector_roi_outer.getArraySlice(self.datacube.data[0,0,:,:], self.diffraction_space_widget.getImageItem())
            slice_x,slice_y = slices
            slices_inner, transforms = self.virtual_detector_roi_inner.getArraySlice(self.datacube.data[0,0,:,:], self.diffraction_space_widget.getImageItem())
            slice_inner_x,slice_inner_y = slices_inner
            R = 0.5*((slice_inner_x.stop-slice_inner_x.start)/(slice_x.stop-slice_x.start) + (slice_inner_y.stop-slice_inner_y.start)/(slice_y.stop-slice_y.start))

            # Get the virtual image and set the real space view
            new_real_space_view, success = self.get_virtual_image(slice_x,slice_y,R)
            if success:
                self.real_space_view = new_real_space_view
                self.real_space_widget.setImage(self.real_space_view,autoLevels=True)
            else:
                pass

        else:
            print("Error: unknown detector shape value {}.  Must be 0, 1, or 2.".format(detector_shape))

        return



    def exec_(self):
        return self.qtapp.exec_()


################################ End of class ##################################<|MERGE_RESOLUTION|>--- conflicted
+++ resolved
@@ -695,12 +695,9 @@
         new_diffraction_space_view, success = self.datacube.get_diffraction_space_view(xc,yc)
         if success:
             self.diffraction_space_view = new_diffraction_space_view
-<<<<<<< HEAD
-            self.diffraction_space_widget.setImage(self.diffraction_space_view,autoLevels=False,autoRange=False)
-=======
+
             self.diffraction_space_widget.setImage(self.diffraction_space_view,
                                                    autoLevels=False,autoRange=False)
->>>>>>> 5fd4cc38
         else:
             pass
         return
