--- conflicted
+++ resolved
@@ -735,8 +735,6 @@
         new_diffraction_space_view, success = self.datacube.get_diffraction_space_view(xc,yc)
         if success:
             self.diffraction_space_view = new_diffraction_space_view
-<<<<<<< HEAD
-
             self.real_space_view_text.setText(f"[{xc},{yc}]")
 
             # rescale DP as selected (0 means raw, does no scaling)
@@ -753,10 +751,6 @@
                 self.diffraction_space_view = np.abs(np.fft.fftshift(np.fft.fft2(np.log(
                     (h*(self.diffraction_space_view - np.min(self.diffraction_space_view))) + 1))))**2
 
-=======
->>>>>>> c1118590
-            self.diffraction_space_widget.setImage(self.diffraction_space_view,
-                                                   autoLevels=False,autoRange=False)
         else:
             pass
         return
