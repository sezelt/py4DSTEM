--- conflicted
+++ resolved
@@ -75,14 +75,7 @@
     Returns:
         peaks                (PointList) the Bragg peak positions and correlation intensities
     """
-<<<<<<< HEAD
-=======
-    # Get cross correlation
-    cc = get_cross_correlation_fk(DP, probe_kernel_FT, corrPower)
-    cc = np.maximum(cc,0)
->>>>>>> 21b9592a
-
-    assert subpixel in [ 'none', 'poly', 'multicorr' ], "Unrecognized subpixel option!"
+    assert subpixel in [ 'none', 'poly', 'multicorr' ], "Unrecognized subpixel option {}, subpixel must be 'none', 'poly', or 'multicorr'".format(subpixel)
 
     if subpixel != 'multicorr':
         # multicorr requires the complex correlogram, so avoid it if possible
